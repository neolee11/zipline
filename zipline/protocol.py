#
# Copyright 2013 Quantopian, Inc.
#
# Licensed under the Apache License, Version 2.0 (the "License");
# you may not use this file except in compliance with the License.
# You may obtain a copy of the License at
#
#     http://www.apache.org/licenses/LICENSE-2.0
#
# Unless required by applicable law or agreed to in writing, software
# distributed under the License is distributed on an "AS IS" BASIS,
# WITHOUT WARRANTIES OR CONDITIONS OF ANY KIND, either express or implied.
# See the License for the specific language governing permissions and
# limitations under the License.
from copy import copy

import pandas as pd

<<<<<<< HEAD
from . utils.protocol_utils import Enum
=======
from .utils.enum import enum
from .utils.math_utils import nanstd, nanmean, nansum
>>>>>>> 84d8cc4d

from zipline._protocol import BarData as _BarData
BarData = _BarData
from zipline.utils.serialization_utils import (
    VERSION_LABEL
)

# Datasource type should completely determine the other fields of a
# message with its type.
DATASOURCE_TYPE = enum(
    'AS_TRADED_EQUITY',
    'MERGER',
    'SPLIT',
    'DIVIDEND',
    'TRADE',
    'TRANSACTION',
    'ORDER',
    'EMPTY',
    'DONE',
    'CUSTOM',
    'BENCHMARK',
    'COMMISSION',
    'CLOSE_POSITION'
)

# Expected fields/index values for a dividend Series.
DIVIDEND_FIELDS = [
    'declared_date',
    'ex_date',
    'gross_amount',
    'net_amount',
    'pay_date',
    'payment_sid',
    'ratio',
    'sid',
]
# Expected fields/index values for a dividend payment Series.
DIVIDEND_PAYMENT_FIELDS = [
    'id',
    'payment_sid',
    'cash_amount',
    'share_count',
]


class Event(object):

    def __init__(self, initial_values=None):
        if initial_values:
            self.__dict__ = initial_values

    def __getitem__(self, name):
        return getattr(self, name)

    def __setitem__(self, name, value):
        setattr(self, name, value)

    def __delitem__(self, name):
        delattr(self, name)

    def keys(self):
        return self.__dict__.keys()

    def __eq__(self, other):
        return hasattr(other, '__dict__') and self.__dict__ == other.__dict__

    def __contains__(self, name):
        return name in self.__dict__

    def __repr__(self):
        return "Event({0})".format(self.__dict__)

    def to_series(self, index=None):
        return pd.Series(self.__dict__, index=index)


class Order(Event):
    pass


class Portfolio(object):

    def __init__(self):
        self.capital_used = 0.0
        self.starting_cash = 0.0
        self.portfolio_value = 0.0
        self.pnl = 0.0
        self.returns = 0.0
        self.cash = 0.0
        self.positions = Positions()
        self.start_date = None
        self.positions_value = 0.0

    def __getitem__(self, key):
        return self.__dict__[key]

    def __repr__(self):
        return "Portfolio({0})".format(self.__dict__)

    def __getstate__(self):

        state_dict = copy(self.__dict__)

        # Have to convert to primitive dict
        state_dict['positions'] = dict(self.positions)

        STATE_VERSION = 1
        state_dict[VERSION_LABEL] = STATE_VERSION

        return state_dict

    def __setstate__(self, state):

        OLDEST_SUPPORTED_STATE = 1
        version = state.pop(VERSION_LABEL)

        if version < OLDEST_SUPPORTED_STATE:
            raise BaseException("Portfolio saved state is too old.")

        self.positions = Positions()
        self.positions.update(state.pop('positions'))

        self.__dict__.update(state)


class Account(object):
    '''
    The account object tracks information about the trading account. The
    values are updated as the algorithm runs and its keys remain unchanged.
    If connected to a broker, one can update these values with the trading
    account values as reported by the broker.
    '''

    def __init__(self):
        self.settled_cash = 0.0
        self.accrued_interest = 0.0
        self.buying_power = float('inf')
        self.equity_with_loan = 0.0
        self.total_positions_value = 0.0
        self.regt_equity = 0.0
        self.regt_margin = float('inf')
        self.initial_margin_requirement = 0.0
        self.maintenance_margin_requirement = 0.0
        self.available_funds = 0.0
        self.excess_liquidity = 0.0
        self.cushion = 0.0
        self.day_trades_remaining = float('inf')
        self.leverage = 0.0
        self.net_leverage = 0.0
        self.net_liquidation = 0.0

    def __getitem__(self, key):
        return self.__dict__[key]

    def __repr__(self):
        return "Account({0})".format(self.__dict__)

    def __getstate__(self):

        state_dict = copy(self.__dict__)

        STATE_VERSION = 1
        state_dict[VERSION_LABEL] = STATE_VERSION

        return state_dict

    def __setstate__(self, state):

        OLDEST_SUPPORTED_STATE = 1
        version = state.pop(VERSION_LABEL)

        if version < OLDEST_SUPPORTED_STATE:
            raise BaseException("Account saved state is too old.")

        self.__dict__.update(state)


class Position(object):

    def __init__(self, sid):
        self.sid = sid
        self.amount = 0
        self.cost_basis = 0.0  # per share
        self.last_sale_price = 0.0

    def __getitem__(self, key):
        return self.__dict__[key]

    def __repr__(self):
        return "Position({0})".format(self.__dict__)

    def __getstate__(self):
        state_dict = copy(self.__dict__)

        STATE_VERSION = 1
        state_dict[VERSION_LABEL] = STATE_VERSION

        return state_dict

    def __setstate__(self, state):

        OLDEST_SUPPORTED_STATE = 1
        version = state.pop(VERSION_LABEL)

        if version < OLDEST_SUPPORTED_STATE:
            raise BaseException("Protocol Position saved state is too old.")

        self.__dict__.update(state)


class Positions(dict):

    def __missing__(self, key):
        pos = Position(key)
        self[key] = pos
        return pos<|MERGE_RESOLUTION|>--- conflicted
+++ resolved
@@ -16,12 +16,7 @@
 
 import pandas as pd
 
-<<<<<<< HEAD
-from . utils.protocol_utils import Enum
-=======
 from .utils.enum import enum
-from .utils.math_utils import nanstd, nanmean, nansum
->>>>>>> 84d8cc4d
 
 from zipline._protocol import BarData as _BarData
 BarData = _BarData
